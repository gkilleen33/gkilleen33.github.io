--- conflicted
+++ resolved
@@ -163,6 +163,8 @@
         # If dep_vars specified as a string, convert to a list 
         if isinstance(dep_vars, str):
             dep_vars = dep_vars.split(',')
+
+        self.lasso_seed = lasso_seed
         
         # Get an initial list of variables to drop 
         if (controls is not None) and (lasso_controls is not None):
@@ -186,7 +188,7 @@
         vars_to_use = list()
         vars_to_use = vars_to_use + dep_vars 
         for x in factors: 
-            vars_to_use.append(x.replace('C(', '').replace(')', ''))  # Handles categorical variables
+            vars_to_use.append(x.replace('C(', '').replace(')', '').replace('np.log(', '').replace('center(', ''))  # Handles categorical variables, log transform and centering 
         if pweights is not None:
             vars_to_use = vars_to_use + [pweights]
         vars_to_use = vars_to_use + ['latitude', 'longitude']
@@ -206,28 +208,30 @@
             if x in exog.columns:
                 instruments.drop(columns=[x], inplace=True)  # This avoids including controls twice in the final dataframe 
     
-<<<<<<< HEAD
         if full_controls is not None:
             full_control_df = dmatrix(full_controls, _df, return_type='dataframe')
             df_full = pd.concat([_df[dep_vars], _df[[latitude, longitude]], instruments, exog, full_control_df], axis=1)
+
+            for control in full_control_df.columns: 
+                    if (control in exog.columns) or (control in instruments.columns) or (control.replace('[T.', '[') in exog.columns) or (control.replace('[T.', '[') in instruments.columns):  # the T. is for differences in naming levels with intercept
+                        full_control_df.drop(columns=[control], inplace=True)  # Handles cases where accidentally list an included variable to partial out (e.g. when formula includes too many levels)
+
             if controls is not None:
                 always_included_controls = dmatrix(controls, _df, return_type='dataframe').columns  # Captures always included controls, plus partials out first before running LASSO
+                for control in always_included_controls: 
+                    if (control in exog.columns) or (control in instruments.columns) or (control.replace('[T.', '[') in exog.columns) or (control.replace('[T.', '[') in instruments.columns):  # the T. is for differences in naming levels with intercept
+                        always_included_controls.remove(control)  # Handles cases where accidentally list an included variable to partial out (e.g. when formula includes too many levels)
                 if lasso_controls is not None:
-                    potential_controls = dmatrix(potential_controls + ' - 1', _df, return_type='dataframe').columns
-            else:
-                potential_controls = dmatrix(potential_controls, _df, return_type='dataframe').columns
-=======
-        if controls is not None:
-            control_df = dmatrix(controls, _df, return_type='dataframe')
-            for control in control_df.columns: 
-                if (control in exog.columns) or (control in instruments.columns) or (control.replace('[T.', '[') in exog.columns) or (control.replace('[T.', '[') in instruments.columns):  # the T. is for differences in naming levels with intercept
-                    control_df.drop(columns=[control], inplace=True)  # Handles cases where accidentally list an included variable to partial out (e.g. when formula includes too many levels)
-            df_full = pd.concat([_df[dep_vars], _df[[latitude, longitude]], instruments, exog, control_df], axis=1)
->>>>>>> 1ebb9029
-
-        else:
-            self.controls = None
-            df_full = pd.concat([_df[dep_vars], _df[[latitude, longitude]], instruments, exog], axis=1)
+                    potential_controls = dmatrix(lasso_controls + ' - 1', _df, return_type='dataframe').columns
+                    for control in potential_controls: 
+                        if (control in exog.columns) or (control in instruments.columns) or (control.replace('[T.', '[') in exog.columns) or (control.replace('[T.', '[') in instruments.columns):  # the T. is for differences in naming levels with intercept
+                            potential_controls.remove(control)  # Handles cases where accidentally list an included variable to partial out (e.g. when formula includes too many levels)
+
+            else:
+                potential_controls = dmatrix(lasso_controls, _df, return_type='dataframe').columns
+                for control in potential_controls: 
+                    if (control in exog.columns) or (control in instruments.columns) or (control.replace('[T.', '[') in exog.columns) or (control.replace('[T.', '[') in instruments.columns):  # the T. is for differences in naming levels with intercept
+                        potential_controls.remove(control)  # Handles cases where accidentally list an included variable to partial out (e.g. when formula includes too many levels)
             
         if pweights is not None:
             df_full = pd.concat([df_full, _df[pweights]], axis = 1)
@@ -238,18 +242,18 @@
                     var_list = dep_vars + list(exog.columns) + list(instruments.columns)
                     lasso_var_list = dep_vars + list(exog.columns)  # Do not want to search for controls over instruments 
                     if lasso_controls is None:
-                        self.n_controls = len(control_df.columns)
+                        self.n_controls = len(always_included_controls)
                         df_po = self._partialOutControls(data=df_full, var_list=var_list, controls=df_full[always_included_controls].values, weight_name=pweights)
 
                     else:
                         df_po_temp = self._partialOutControls(data=df_full, var_list=var_list + list(potential_controls), controls=df_full[always_included_controls].values, weight_name=pweights)
-                        lasso_selected = self._lasso_select(included_vars=lasso_var_list, potential_controls=list(potential_controls), df=df_po_temp, weight_name=pweights)
+                        lasso_selected = self._lassoSelect(included_vars=lasso_var_list, potential_controls=list(potential_controls), df=df_po_temp, weight_name=pweights)
                         del df_po_temp
                         combined_controls = list(always_included_controls) + lasso_selected
                         self.n_controls = len(combined_controls)
                         df_po = self._partialOutControls(data=df_full, var_list=var_list, controls=df_full[combined_controls].values, weight_name=pweights)
                 else:
-                    lasso_selected = self._lasso_select(included_vars=lasso_var_list, potential_controls=list(potential_controls), df=df_full, weight_name=pweights)
+                    lasso_selected = self._lassoSelect(included_vars=lasso_var_list, potential_controls=list(potential_controls), df=df_full, weight_name=pweights)
                     self.n_controls = len(lasso_selected)
                     df_po = self._partialOutControls(data=df_full, var_list=var_list, controls=df_full[lasso_selected].values, weight_name=pweights)
             else:
@@ -262,18 +266,18 @@
                     var_list = dep_vars + list(exog.columns) + list(instruments.columns)
                     lasso_var_list = dep_vars + list(exog.columns)  # Do not want to search for controls over instruments 
                     if lasso_controls is None:
-                        self.n_controls = len(control_df.columns)
+                        self.n_controls = len(always_included_controls)
                         df_po = self._partialOutControls(data=df_full, var_list=var_list, controls=df_full[always_included_controls].values)
 
                     else:
                         df_po_temp = self._partialOutControls(data=df_full, var_list=var_list + list(potential_controls), controls=df_full[always_included_controls].values)
-                        lasso_selected = self._lasso_select(included_vars=lasso_var_list, potential_controls=list(potential_controls), df=df_po_temp)
+                        lasso_selected = self._lassoSelect(included_vars=lasso_var_list, potential_controls=list(potential_controls), df=df_po_temp)
                         del df_po_temp
                         combined_controls = list(always_included_controls) + lasso_selected
                         self.n_controls = len(combined_controls)
                         df_po = self._partialOutControls(data=df_full, var_list=var_list, controls=df_full[combined_controls].values)
                 else:
-                    lasso_selected = self._lasso_select(included_vars=lasso_var_list, potential_controls=list(potential_controls), df=df_full)
+                    lasso_selected = self._lassoSelect(included_vars=lasso_var_list, potential_controls=list(potential_controls), df=df_full)
                     self.n_controls = len(lasso_selected)
                     df_po = self._partialOutControls(data=df_full, var_list=var_list, controls=df_full[lasso_selected].values)
             else:
@@ -381,12 +385,13 @@
         return g
     
     
-    def _partialOutControls(self, data, var_list, controls, weight_name=None, keep_collinear=True):
+    def _partialOutControls(self, data, var_list, controls, weight_name=None):
         df_po = pd.DataFrame(columns=var_list)
         _df = data.copy()
         _df.dropna(subset=var_list, inplace=True)
         if weight_name:
             weights = _df[weight_name]
+            df_po[weight_name] = _df[weight_name]
         else:
             weights = 1
             
@@ -410,10 +415,10 @@
             if weight_name is not None:
                 _y = np.dot(W, df[[x]])
             else:
-                _y = df[[x]]
-            _y = _y.values.ravel()
+                _y = df[[x]].values
+            _y = _y.ravel()
             if weight_name is not None:
-                _X = np.dot(W, df[potential_controls])
+                _X = pd.DataFrame(columns=potential_controls, data=np.dot(W, df[potential_controls]))
             else:
                 _X = df[potential_controls]
             lasso_cv = LassoCV(cv=KFold(n_splits=5, shuffle=True, random_state=self.lasso_seed)) 
@@ -421,7 +426,7 @@
             selected = SelectFromModel(lasso_cv, prefit=True) 
             feature_idx = selected.get_support()
             feature_names = _X.columns[feature_idx].tolist()
-            selected_controls.append(feature_names)
+            selected_controls = selected_controls + feature_names
             
         # Add in base levels for any interactions included
         for x in selected_controls:
@@ -437,7 +442,7 @@
 def calculate_optimal_radii(data, endog, dynamic_exog, dynamic_instruments, static_instruments=None, 
                             static_exog=None, static_controls=None, dynamic_controls=None, monotonic=True,
                             latitude='latitude', longitude='longitude', kernel='uniform', distance_cutoff=10, pweights=None, maxiter=1,
-                            optim_method='bfgs', optim_args=None, addBLcontrols='enterprise', tsls=False):
+                            optim_method='bfgs', optim_args=None, addBLcontrols='enterprise', tsls=False, lasso_controls=None, lasso_seed=1):
     """
     Figures out the optimal radius for a scalar outcome and a set of instruments by minimizing BIC. Only supports a single outcome.
 
@@ -462,6 +467,8 @@
         addBLcontrols: (str, default 'enterprise') : searches for and adds BL controls if available. Default is to add enterprise BL controls.
             Currently only enterprise supported.
         tsls: (boolean, default False) If True, uses two-stage least squares weighting, and sets max iterations to 1 
+        lasso_controls: A Patsy formula specifying any controls to select from using double partial out LASSO
+        lasso_seed: Random seed for 5-fold CV when specifying LASSO controls. Default 1.
 
     Returns:
         opt_r, selected_exogenous, selected_instruments, selected_controls 
@@ -566,7 +573,7 @@
         
         _model = geGMM(data, [endog], _exog, _instrument, 
                      latitude=latitude, longitude=longitude, pweights=pweights, 
-                     controls=_controls, distance_cutoff=distance_cutoff, kernel=kernel)
+                     controls=_controls, distance_cutoff=distance_cutoff, kernel=kernel, lasso_controls=lasso_controls, lasso_seed=lasso_seed)
         
         _beta0 = np.ones(_model.n_exog)
 
